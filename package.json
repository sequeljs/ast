{
  "name": "@sequeljs/ast",
  "version": "0.3.3",
  "description": "A SQL AST manager for JavaScript",
  "keywords": [
    "ast",
    "database",
    "sequel",
    "sequeljs",
    "sql"
  ],
  "license": "MIT",
  "homepage": "https://sequel.js.org/",
  "repository": {
    "type": "git",
    "url": "https://github.com/sequeljs/ast.git"
  },
  "bugs": {
    "url": "https://github.com/sequeljs/ast/issues"
  },
  "author": {
    "name": "Rodrigo Scomação do Nascimento",
    "email": "rodrigo.sc.na@gmail.com",
    "url": "https://github.com/rodrigoscna"
  },
  "type": "module",
  "main": "./cjs/index.js",
  "module": "./es/index.js",
  "types": "./types/index.d.ts",
  "files": [
    "cjs",
    "es",
    "src",
    "types"
  ],
  "devDependencies": {
    "@types/jest": "^26.0.12",
    "@typescript-eslint/eslint-plugin": "^4.0.1",
    "@typescript-eslint/parser": "^4.0.1",
    "eslint": "^7.8.1",
    "eslint-config-airbnb-base": "^14.2.0",
    "eslint-config-airbnb-typescript": "^10.0.0",
    "eslint-config-prettier": "^6.11.0",
    "eslint-plugin-import": "^2.22.0",
    "jest": "^26.4.2",
<<<<<<< HEAD
    "jest-ts-webcompat-resolver": "^1.0.0",
=======
    "madge": "^3.9.2",
>>>>>>> 4b2897d6
    "rimraf": "^3.0.2",
    "ts-jest": "^26.3.0",
    "typedoc": "^0.19.0",
    "typedoc-plugin-markdown": "^2.4.2",
    "typedoc-plugin-no-inherit": "^1.1.10",
    "typescript": "^4.0.2"
  },
  "scripts": {
    "build": "npm run build:cjs && npm run build:es && npm run build:types",
    "build:cjs": "tsc -p ./tsconfig.cjs.json",
    "build:es": "tsc -p ./tsconfig.es.json",
    "build:types": "tsc -p ./tsconfig.types.json",
    "clean": "rimraf cjs coverage es types",
    "docs:build": "typedoc",
    "docs:clean": "rimraf docs",
    "graphs:build": "npm run graphs:build:dependency-tree",
    "graphs:build:dependency-tree": "madge --image ./graphs/dependency-tree.svg ./src/index.ts",
    "graphs:clean": "rimraf graphs && mkdir graphs",
    "lint": "eslint ./{src,tests}/**/*.{js,jsx,ts,tsx}",
    "prepare": "npm run clean && npm run build",
    "pretest": "npm run lint",
    "test": "jest",
    "test:coverage": "npm run test -- --coverage",
    "test:watch": "npm run test:coverage -- --watch",
    "test:watchAll": "npm run test:coverage -- --watchAll"
  }
}<|MERGE_RESOLUTION|>--- conflicted
+++ resolved
@@ -43,11 +43,8 @@
     "eslint-config-prettier": "^6.11.0",
     "eslint-plugin-import": "^2.22.0",
     "jest": "^26.4.2",
-<<<<<<< HEAD
     "jest-ts-webcompat-resolver": "^1.0.0",
-=======
     "madge": "^3.9.2",
->>>>>>> 4b2897d6
     "rimraf": "^3.0.2",
     "ts-jest": "^26.3.0",
     "typedoc": "^0.19.0",
